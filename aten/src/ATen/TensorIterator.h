#pragma once

#include <c10/util/FunctionRef.h>
#include <c10/util/MaybeOwned.h>
#include <c10/util/SmallVector.h>
#include <c10/util/TypeCast.h>
#include <ATen/core/Range.h>
#include <bitset>
#include <ATen/NamedTensorUtils.h>
#include <ATen/TensorMeta.h>

// TensorIterator is a helper class for element-wise operations, such as
// arithmetic, comparisons, and trigonometric functions. It handles
// broadcasting and type conversions of operands.
//
// This is inspired by NumPy's Array Iterator API (NpyIter).
//
// The files Loops.h and Loops.cuh provide functions to build kernels that
// use TensorIterator.
//
// Example:
//
//   auto iter = TensorIteratorConfig()
//     .add_output(output)
//     .add_input(input)
//     .build()
//
// [MyKernel.cpp / MyKernel.cu]
//   cpu_kernel(iter, [](float a, float b) {
//     return a + b;
//   });
//
//   gpu_kernel(iter, []GPU_LAMBDA(float a, float b) -> float {
//     return a + b;
//   });
//
// Note [Order of Construction]
// ~~~~~~~~~~~~~~~~~~~~~~~~~~~~~~
// When setting up the tensor iterator configuration, the output Tensors
// have to be added first via TensorIteratorConfig::add_owned_output(at::Tensor).
// After adding all outputs, the inputs can be added via
// TensorIteratorConfig::add_owned_input(at::Tensor).
// Adding another output after inputs have been added will rise an exception.
//
// Note [Common Dtype Computation]
// ~~~~~~~~~~~~~~~~~~~~~~~~~~~~~~
// Some operations have a natural notion of a "common dtype" or
//   "computation dtype" where all inputs are cast to one dtype, the
//   operation is performed, and then the results are cast to all outputs.
//
// TensorIterator infers a common dtype if all inputs have the same dtype,
//   and it computes one using type promotion rules on its inputs if
//   promote_inputs_to_common_dtype_ is true. Attempting to query
//   a common dtype otherwise will throw an exception.
//
// Note that the outputs are not considered when computing a common dtype.

namespace at {

namespace internal {
// This parameter is heuristically chosen to determine the minimum number of
// work that warrants parallelism. For example, when summing an array, it is
// deemed inefficient to parallelise over arrays shorter than 32768. Further,
// no parallel algorithm (such as parallel_reduce) should split work into
// smaller than GRAIN_SIZE chunks.
constexpr int64_t GRAIN_SIZE = 32768;
} // namespace internal

struct TORCH_API OperandInfo {
  using StrideVector = SmallVector<int64_t, 6>;
  OperandInfo() {}
  C10_ALWAYS_INLINE explicit OperandInfo(c10::MaybeOwned<Tensor>&& t) : tensor(std::move(t)) {
    if (tensor->defined()) {
      device = tensor->device();
      target_dtype = tensor->scalar_type();
      current_dtype = target_dtype;
    }
    validate();
  }

  C10_ALWAYS_INLINE ~OperandInfo() = default;

  /// Stride after broadcasting. The stride is in bytes, not number of elements.
  StrideVector stride_bytes;

  /// The tensor operand. Note that the strides, data pointer, and
  /// other attributes may differ due to dimension reordering and
  /// coalescing.
  c10::MaybeOwned<Tensor> tensor;

  // Save the original tensor operand in cases when an output is modified
  // (e.g. if dtype is changed)
  c10::MaybeOwned<Tensor> original_tensor = c10::MaybeOwned<Tensor>::owned(c10::in_place);

  /// The desired device and type for the operand. For inputs, this specifies that
  /// the input should be converted to this type if necessary. For outputs, this
  /// specifies which type to allocate. target_dtype and device are initialized with the dtype and device of the tensor
  /// but during type promotion target_dtype value can become different from tensor's dtype
  /// also, during type promotion target_dtype and device can be set for an undefined tensor so that tensor can be properly
  /// constructed later.
  Device device = kCPU;
  ScalarType target_dtype = ScalarType::Undefined;
  // Caches dtype of the tensor, because scalar_type is an expensive operation
  // If dtype of the tensor is changed (e.g. as a result of type promotion or in allocate_outputs), this
  //value should be changed too.
  ScalarType current_dtype = ScalarType::Undefined;

  bool is_type_defined() const { return target_dtype != ScalarType::Undefined; }
  TensorOptions options() const {
    return TensorOptions(target_dtype).device(device);
  }

  /// The data pointer. This may be different from tensor->data_ptr() if the
  /// iterator is split.
  void* data = nullptr;

  bool is_output = false;

  bool will_resize = false;

  bool is_read_write = false;

  void validate() {
    TORCH_CHECK(
        !tensor->defined() || tensor->layout() == kStrided,
        "unsupported tensor layout: ", tensor->layout());
  }
};

struct SplitUntil32Bit;

enum class FastSetupType : uint8_t {
  NONE,
  CONTIGUOUS,
  CHANNELS_LAST,
  NON_OVERLAPPING_DENSE
};

class TensorIteratorConfig;
struct TensorIterator;

struct TORCH_API TensorIteratorBase : public impl::MetaBase {
  using DimMask = std::bitset<64>;
  using PtrVector = SmallVector<char*, 4>;
  using StrideVector = SmallVector<int64_t, 6>;

  TensorIteratorBase();
  void build(TensorIteratorConfig&);

  // The inner-loop function operates on the fastest moving dimension. It
  // implements element-wise operations in terms of 1-d strided tensors.
  //
  // Arguments:
  //  data: data pointers for each operand (length `ntensors`)
  //  strides: stride for each operand (length `ntensors`)
  //  size: size of inner loop
  //
  // The `size` often matches shape[0], but may be smaller due to
  // parallelization of the inner loop.
  using loop2d_t = c10::function_ref<void(char** data, const int64_t* strides, int64_t size0, int64_t size1)>;

  using loop_subiter_t = c10::function_ref<void(TensorIteratorBase& subiter)>;

  void foreach_reduced_elt(loop_subiter_t loop, bool parallelize=true);

  int ndim() const { return shape_.size(); }
  IntArrayRef shape() const { return shape_; }
  int64_t numel() const;
  int ntensors() const { return operands_.size(); }
  int noutputs() const { return num_outputs_; }
  int ninputs() const { return ntensors() - noutputs(); }
  IntArrayRef view_offsets() const { return view_offsets_; }

  /// number of elements in the output operand. this is the same as numel() for
  /// operations that are not reductions.
  int64_t num_output_elements() const;

  /// number of reduced dimensions in a reduction operation
  int num_reduce_dims() const;

  /// 1-dimensional iteration and no buffering or type conversion
  bool is_trivial_1d() const;
  /// Reducible to 1-dimensional and all operands are contiguous
  bool is_contiguous() const;
  bool is_dim_reduced(int dim) const;

  /// Accessors for each operand
  IntArrayRef strides(int arg) const { return operands_[arg].stride_bytes; }
  void* data_ptr(int arg) const;
  ScalarType dtype(int arg=0) const { return operands_[arg].current_dtype; }
  ScalarType common_dtype() const {
    TORCH_INTERNAL_ASSERT(common_dtype_ != ScalarType::Undefined, "Queried for invalid common dtype!");
    return common_dtype_;
  }
  ScalarType input_dtype(int arg=0) const { return operands_[num_outputs_ + arg].current_dtype; }
  Device device(int arg=0) const { return operands_[arg].device; }
  DeviceType device_type(int arg=0) const { return device(arg).type(); }
  int64_t element_size(int arg) const { return elementSize(dtype(arg)); }
  bool is_scalar(int arg) const;
  bool is_cpu_scalar(int arg) const;

  const Tensor& tensor(int arg) const { return *operands_[arg].tensor; }

  const Tensor& output(int arg=0) const {
    AT_ASSERT(arg < num_outputs_);
    return *operands_[arg].tensor;
  }

  // Copies from temporary outputs back to the original outputs
  // NOTE: only used on CPU
  void cast_outputs();

  Tensor input(int arg=0) const {
    AT_ASSERT(arg >= 0 && arg < ntensors() - num_outputs_);
    return *operands_[num_outputs_ + arg].tensor;
  }

  /// Removes an operand from this iterator
  void remove_operand(int arg);
  /// Shrinks an iterated dimension
  void narrow(int dim, int64_t start, int64_t size);
  /// Narrows every dim after and including `start_dim` to size one.
  void select_all_keeping_dim(int start_dim, IntArrayRef starts);
  /// Replaces the data pointer for the operand at index `arg`.
  /// The new pointer should have the same sizes, strides and dtype as the
  /// original
  void unsafe_replace_operand(int arg, void* data);

  /// Splits this TensorIterator into two iterators. Together they iterate over
  /// the entire operation. Used by `with_32bit_indexing()`.
  std::unique_ptr<TensorIterator> split(int dim);

  /// Returns the dimension with the largest extent: (size[dim]-1) * stride[dim]
  int get_dim_to_split() const;

  template <typename T>
  T scalar_value(int arg) {
    auto& op = operands_[arg];
    return c10::fetch_and_cast<T>(op.tensor->scalar_type(), op.data);
  }

private:
  template <typename loop1d_t>
  auto loop_2d_from_1d(const loop1d_t& loop) {
    return [loop, ntensor=ntensors()](
        char** base, const int64_t* strides, int64_t size0, int64_t size1) {
      PtrVector data(base, base + ntensor);
      const int64_t* outer_strides = &strides[ntensor];
      for (int64_t i = 0; i < size1; i++) {
        if (i > 0) {
          for (int64_t arg = 0; arg < ntensor; arg++) {
            data[arg] += outer_strides[arg];
          }
        }
        loop(data.data(), strides, size0);
      }
    };
  }

public:
  template <typename loop1d_t,
            std::enable_if_t<std::is_convertible<
              loop1d_t, c10::function_ref<void(char**, const int64_t* strides, int64_t size)>
            >::value, int> = 0>
  void for_each(loop1d_t loop, int64_t grain_size = at::internal::GRAIN_SIZE) {
    for_each(loop_2d_from_1d(loop), grain_size);
  }

  void for_each(loop2d_t loop, int64_t grain_size = at::internal::GRAIN_SIZE);

  void parallel_reduce(loop2d_t loop);

  template <typename loop1d_t,
            std::enable_if_t<std::is_convertible<
              loop1d_t, c10::function_ref<void(char**, const int64_t* strides, int64_t size)>
            >::value, int> = 0>
  void serial_for_each(loop1d_t loop, Range range) {
    serial_for_each(loop_2d_from_1d(loop), range);
  }

  void serial_for_each(loop2d_t loop, Range range) const;

  /// Create a strides array for a Tensor with shape of this iterator. The
  /// parameter `element_size` specifies the size of Tensor's data type in
  /// bytes (e.g. `4` for `float`)
  StrideVector compatible_stride(int element_size) const;

  /// Inverts the re-ordering done by reorder_dimensions. This can only be
  /// called *before* coalesce_dimensions() is called.
  DimVector invert_perm(IntArrayRef input) const;

  /// Reapply same re-ordering as it is done by reorder_dimensions. This can
  /// only be called *before* coalesce_dimensions() is called.
  DimVector apply_perm_and_mul(IntArrayRef input, int mul) const;

  /// Helper functions for CPU iteration
  StrideVector get_dim_strides(int dim) const;
  StrideVector get_strides() const;
  StrideVector get_inner_strides() const { return get_dim_strides(0); }
  PtrVector get_base_ptrs() const;

  // Helper functions for advanced stride manipulations (e.g. torch.flip)
  void _unsafe_set_arg_strides(const int arg, IntArrayRef strides) { operands_[arg].stride_bytes = std::move(strides); }
  void _unsafe_set_arg_data(const int arg, void* data) { operands_[arg].data = data; }

  /// true if the stride computation can use 32-bit arithmetic. Used by GPU kernels
  bool can_use_32bit_indexing() const;

  /// An "iteratable" object that recursively splits this iterator into sub-iterators
  /// that can use 32-bit indexing.
  SplitUntil32Bit with_32bit_indexing() const;

  /// If the kernel should accumulate into the output. Only relevant for CUDA
  /// reductions.
  bool should_accumulate() const { return accumulate_; }

  /// Whether this iterator produces the actual output,
  /// as opposed to something that will be accumulated further. Only relevant for
  /// CUDA reductions.
  bool is_final_output() const { return final_output_; }

  bool has_contiguous_first_dim() const {
    int num_tensors = ntensors();
    for (int i = 0; i < num_tensors; i++) {
      if (strides(i)[0] != element_size(i)) {
        return false;
      }
    }
    return true;
  }

  void set_output(int64_t output_idx, IntArrayRef sizes, IntArrayRef strides, TensorOptions options, DimnameList names) override;

#define TORCH_DISALLOW_TEMPORARIES_IMPL(methodname, maybestatic)                               \
  maybestatic void methodname(Tensor&& out, const Tensor& a, const Tensor& b) = delete; \
  maybestatic void methodname(const Tensor& out, Tensor&& a, const Tensor& b) = delete; \
  maybestatic void methodname(const Tensor& out, const Tensor& a, Tensor&& b) = delete; \
  maybestatic void methodname(Tensor&& out, Tensor&& a, const Tensor& b) = delete; \
  maybestatic void methodname(Tensor&& out, const Tensor& a, Tensor&& b) = delete; \
  maybestatic void methodname(const Tensor& out, Tensor&& a, Tensor&& b) = delete; \
  maybestatic void methodname(Tensor&& out, Tensor&& a, Tensor&& b) = delete;

#define TORCH_DISALLOW_TEMPORARIES(methodname) TORCH_DISALLOW_TEMPORARIES_IMPL(methodname,)

  void build_binary_float_op(const Tensor& out, const Tensor& a, const Tensor& b);
  void build_borrowing_binary_float_op(const Tensor& out, const Tensor& a, const Tensor& b);
  TORCH_DISALLOW_TEMPORARIES(build_borrowing_binary_float_op)
  void build_binary_op(const Tensor& out, const Tensor& a, const Tensor& b);
  void build_borrowing_binary_op(const Tensor& out, const Tensor& a, const Tensor& b);
  TORCH_DISALLOW_TEMPORARIES(build_borrowing_binary_op)
  void build_unary_float_op(const Tensor& out, const Tensor& a);
  void build_unary_op(const Tensor& out, const Tensor& a);
<<<<<<< HEAD
  void build_comparison_op(const Tensor& out, const Tensor& a, const Tensor& b);
=======
  void build_unary_force_boolean_op(const Tensor& out, const Tensor& a);
>>>>>>> 0af4b097

#undef TORCH_DISALLOW_TEMPORARIES
protected:
  // Mutable reference as it moves tensors out of TensorIteratorConfig
  void populate_operands(TensorIteratorConfig&);
  void mark_outputs();
  void mark_resize_outputs(const TensorIteratorConfig&);
  void compute_mem_overlaps(const TensorIteratorConfig&);
  void compute_shape(const TensorIteratorConfig&);
  void compute_strides(const TensorIteratorConfig&);
  void reorder_dimensions();
  void permute_dimensions(IntArrayRef perm);
  void compute_types(const TensorIteratorConfig&);
  ScalarType compute_common_dtype();
  void allocate_or_resize_outputs();
  bool fast_set_up(const TensorIteratorConfig&);
  FastSetupType compute_fast_setup_type(const TensorIteratorConfig&);
  void compute_names(const TensorIteratorConfig&);
  void propagate_names_to_outputs();
  void coalesce_dimensions();

protected:

  /// Records the "computation" shape of the output tensor. The computation
  /// shape is different from the regular shape in a few ways:
  ///
  ///   - The shape may be permuted (via permute_dimensions) so that we
  ///     process the dimensions in the most computationally efficient order
  ///     (rather than the logical order given to us by the users.)
  ///   - The shape may have adjacent dimensions collapsed (via
  ///     coalesce_dimensions) so that we minimize the number of
  ///     dimensions we have to explicitly iterate over.  For example,
  ///     a pointwise operation on a contiguous tensor "computationally"
  ///     consists of only a single dimension.
  ///
  /// In other words, the computation shape is the output shape as it
  /// actually matters for implementing the kernel, but not necessarily the
  /// output shape that the user will see in the end.
  ///
  /// The lifecycle of mutations to shape_ in TensorIterator:
  ///   - declare_static_shape() sets an initial shape explicitly
  ///     provided by user, otherwise
  ///   - compute_shape() computes the true (non-computational) shape
  ///     specified by the user.
  ///   - reorder_dimensions() reorders dimensions to improve coalescing.
  ///   - coalesce_dimensions() then coalesces adjacent dimensions when
  ///     possible.
  ///
  /// The shape may also be further modified if we create sub-TensorIterators,
  /// e.g., via narrow or select_all_keeping_dim.
  DimVector shape_;

  /// Temporarily records the permutation computed by reorder_dimensions.
  /// This permutation maps the computation output dimension (dim) to
  /// the original true output dimension (perm_[dim]).  It is used by
  /// invert_perm to undo the permutation.  After coalesce_dimensions is
  /// called, the permutation is no longer valid (as, in general, there
  /// is no permutation that will make computation dimensions to
  /// output dimensions); methods that manipulate perm_ are obligated
  /// to test that !has_coalesced_dimensions
  DimVector perm_;

  /// Has coalesce_dimensions() (or any moral equivalent, e.g., fast_build())
  /// been called?  This is SOLELY used to check validity of perm_.
  bool has_coalesced_dimensions_ = false;

  /// Whether iteration must be fixed. This disables dimension permuting and also
  /// changes how for_each divides work among threads.
  bool enforce_linear_iteration_ = false;

  /// The index offsets into the original tensors for each dimension.
  /// This is only non-zero when you narrow() a TensorIterator (e.g.,
  /// when you make sub-TensorIterators).
  DimVector view_offsets_;

  /// The computed names of the output tensor.  Computed by compute_names()
  NameVector names_;

  /// The operands of the TensorIterator: both the inputs and outputs.  The
  /// outputs MUST come first in the operands_ list.  There is always an
  /// operand for each output of the TensorIterator, even if TensorIterator
  /// will ultimately be responsible for allocating the output; in those
  /// cases, tensor is simply undefined (and will be populated later
  /// during build()).
  ///
  /// This list is initially populated prior to build(), but build() mutates
  /// OperandInfo to populate more information.
  SmallVector<OperandInfo, 4> operands_;

  /// Number of outputs in operands_ (the length of the outputs prefix
  /// in operands_).
  int num_outputs_ = 0;

  /// Whether or not all operands have the same shape.  Having all the same
  /// shape affects whether or not the iterator is eligible for fast setup.
  bool all_ops_same_shape_ = false;

  /// The "computation" dtype of TensorIterator, specifying what the dtype
  /// we will do the internal computation in TensorIterator.  Typically,
  /// this matches the dtype of the output tensors, but not always!
  ScalarType common_dtype_ = ScalarType::Undefined;

  /// This is currently defined as kCPU, or the device of the first non-CPU
  /// tensor argument. See TensorIteratorBase::compute_types for details.
  Device common_device_ = kCPU;

  /// Set by split(), see should_accumulate() and is_final_output()
  bool accumulate_ = false;
  bool final_output_ = true;

  // From TensorIteratorConfig
  bool is_reduction_ = false;

  /// Set by populate_operands(), says if we're handling meta tensors
  bool is_meta_ = false;
};

struct TORCH_API TensorIterator final : public TensorIteratorBase {
  TensorIterator() : TensorIteratorBase() {}
  // Slicing is OK, TensorIterator guaranteed NOT to have any fields
  TensorIterator(const TensorIteratorBase& iter) : TensorIteratorBase(iter) {}

#define TORCH_DISALLOW_TEMPORARIES(methodname) TORCH_DISALLOW_TEMPORARIES_IMPL(methodname, static)

  static TensorIterator binary_float_op(Tensor& out, const Tensor& a, const Tensor& b);
  static TensorIterator binary_op(Tensor& out, const Tensor& a, const Tensor& b);
  static TensorIterator borrowing_binary_op(const Tensor& out, const Tensor& a, const Tensor& b);
  TORCH_DISALLOW_TEMPORARIES(borrowing_binary_op)
  static TensorIterator comparison_op(Tensor& out, const Tensor& a, const Tensor& b);
  static TensorIterator unary_op(Tensor& out, const Tensor& a);
  static TensorIterator unary_float_op(Tensor& out, const Tensor& a);
  static TensorIterator nullary_op(Tensor& out);
  static TensorIterator unary_force_boolean_op(const Tensor& out, const Tensor& a);
  static TensorIterator borrowing_nullary_op(const Tensor& out);
  static TensorIterator borrowing_nullary_op(Tensor&& out) = delete;
  static TensorIterator reduce_op(Tensor& out, const Tensor& a);
  static TensorIterator reduce_op(Tensor& out1, Tensor& out2, const Tensor& a);
#undef TORCH_DISALLOW_TEMPORARIES
#undef TORCH_DISALLOW_TEMPORARIES_IMPL

  const Tensor& maybe_get_output(int64_t output_idx) override;
  void set_output(int64_t output_idx, IntArrayRef sizes, IntArrayRef strides, TensorOptions options, DimnameList names) override;
};

class TORCH_API TensorIteratorConfig final {
public:
  friend struct TensorIteratorBase;
  friend struct TensorIterator;

  TensorIteratorConfig() {}

  C10_DISABLE_COPY_AND_ASSIGN(TensorIteratorConfig);

  /// Construction
  // Stores input/output Tensors without incrementing the reference count.
  // Important: the outputs have to be added before the inputs.
  TensorIteratorConfig& add_output(const Tensor& output) {
    return add_borrowed_output(output);
  }
  TensorIteratorConfig& add_input(const Tensor& input) {
    return add_borrowed_input(input);
  }

  // Borrowing from temporaries is unlikely to go well.
  TensorIteratorConfig& add_output(Tensor&& output) = delete;
  TensorIteratorConfig& add_input(Tensor&& input) = delete;

  // Stores input/output Tensors while incrementing the reference count.
  // Note that add_{in,out}put are nearly always what you
  // want, and the exception (adding an unnamed temporary) won't
  // compile.
  TensorIteratorConfig& add_owned_output(const Tensor& output);
  TensorIteratorConfig& add_owned_input(const Tensor& input);

  // Advanced API: stores input/output Tensors without incrementing
  // the reference count. The caller must ensure that these Tensors
  // live at least as long as this TensorIteratorConfig and any
  // TensorIteratorBase built from this TensorIteratorConfig.
  // Important: the outputs have to be added before the inputs.
  TensorIteratorConfig& add_borrowed_output(const Tensor& output);
  TensorIteratorConfig& add_borrowed_input(const Tensor& input);

  // Borrowing from temporaries is unlikely to go well.
  TensorIteratorConfig& add_borrowed_output(Tensor&& output) = delete;
  TensorIteratorConfig& add_borrowed_input(Tensor&& input) = delete;

  // Sets the check_mem_overlap_ flag, which is true by default.
  // If true, inputs are checked for partial overlap with the outputs and
  // outputs are checked for internal overlap (e.g. broadcasted views). An error
  // is raised if unacceptable overlap is detected.
  // If you're migrating an existing operator to using TensorIterator, please
  // consider if the previous implementation checked memory overlap. If it did
  // not, and if the operator is idempotent (for example, Tensor.fill_(0)), then
  // checking memory overlap is BC-breaking. Please don't check memory overlap
  // in that case.
  TensorIteratorConfig& set_check_mem_overlap(bool check_mem_overlap) {
    check_mem_overlap_ = check_mem_overlap;
    return *this;
  }

  // Sets the check_all_same_dtype_ flag, which is true by default
  // If true, checks that all inputs and defined outputs have the same dtype
  // Setting either of promote_inputs_to_common_dtype_
  //   or cast_common_dtype_to_outputs_ to true will set
  //   check_all_same_dtype_ to false.
  TensorIteratorConfig& check_all_same_dtype(const bool _check_all_same_dtype) {
    check_all_same_dtype_ = _check_all_same_dtype;
    return *this;
  }

  // Sets the check_all_same_device_ flag, which is true by default
  // If true, all operands must be on the same device, with the possible
  //   exception of CPU scalars, which can be passed to some CUDA kernels
  //   as kernel arguments.
  TensorIteratorConfig& check_all_same_device(const bool _check_all_same_device) {
    check_all_same_device_ = _check_all_same_device;
    return *this;
  }

  // Sets the enforce_safe_casting_to_output_ flag, which is false by default
  // If true, the iterator's "common dtype" must be computable
  //   (see the [Common Dtype Computation] note) and
  //   canCast(common dtype, output dtype) must be true for all outputs.
  TensorIteratorConfig& enforce_safe_casting_to_output(const bool _enforce_safe_casting_to_output) {
    enforce_safe_casting_to_output_ = _enforce_safe_casting_to_output;
    return *this;
  }

  // Sets the enforce_linear_iteration_ flag, which is false by default.
  // If true, iteration goes in the same order as a C-contiguous tensor
  // is layed out in memory. i.e. last dimension iterates fastest.
  //
  // This iteration order can be less efficient and may even prevent vectorization.
  // So only use if the correctness of your kernel depends on it.
  TensorIteratorConfig& enforce_linear_iteration(const bool _enforce_linear_iteration = true) {
    enforce_linear_iteration_ = _enforce_linear_iteration;
    return *this;
  }

  // Sets the promote_inputs_to_common_dtype_ flag, which is false by default
  // If true, the iterator's "common dtype" is always computed (see the
  //   [Common Dtype Computation] note) and, on the CPU, temporary copies of
  //   the inputs in the common dtype are passed as the actual inputs to
  //   the operation.
  // Setting this flag to true sets check_all_same_dtype_ to false.
  TensorIteratorConfig& promote_inputs_to_common_dtype(const bool _promote_inputs_to_common_dtype) {
    promote_inputs_to_common_dtype_ = _promote_inputs_to_common_dtype;
    if (_promote_inputs_to_common_dtype) {
      check_all_same_dtype_ = false;
    }
    return *this;
  }

  // Sets the promote_integer_inputs_to_float_ flag, which is false by default
  // NOTE: If set to true, the promote_inputs_to_common_dtype_ must also be true.
  // If true, if the iterator's "common dtype" is an integral type (including bool)
  //   then it is changed to the default float scalar type.
  TensorIteratorConfig& promote_integer_inputs_to_float(const bool _promote_integer_inputs_to_float) {
    promote_integer_inputs_to_float_ = _promote_integer_inputs_to_float;
    TORCH_INTERNAL_ASSERT(!promote_integer_inputs_to_float_ || promote_inputs_to_common_dtype_);
    return *this;
  }

  TensorIteratorConfig& is_reduction(const bool _is_reduction) {
    is_reduction_ = _is_reduction;
    return *this;
  }

  TensorIteratorConfig& allow_cpu_scalars(const bool _allow_cpu_scalars) {
    allow_cpu_scalars_ = _allow_cpu_scalars;
    return *this;
  }

  // Sets the cast_common_dtype_to_outputs_ flag, which is false by default
  // If true, the iterator's "common dtype" must be computatable
  //   (see the [Common Dtype Computation] note) and, on the CPU, temporary
  //   copies of the outputs are passed as the actual output to the operation.
  //   These temporaries are then copied to the original outputs after
  //   the operation is performed (see cast_outputs()).
  // Setting this flag to true sets check_all_same_dtype_ to false.
  TensorIteratorConfig& cast_common_dtype_to_outputs(const bool _cast_common_dtype_to_outputs) {
    cast_common_dtype_to_outputs_ = _cast_common_dtype_to_outputs;
    if (_cast_common_dtype_to_outputs) {
      check_all_same_dtype_ = false;
    }
    return *this;
  }

  TensorIteratorConfig& resize_outputs(bool resize_outputs) {
    resize_outputs_ = resize_outputs;
    return *this;
  }

  // Bypass output dtype/device computation and fix the dtype/device as specified here.
  TensorIteratorConfig& declare_static_dtype_and_device(ScalarType dtype, Device device);
  TensorIteratorConfig& declare_static_shape(IntArrayRef shape);
  TensorIteratorConfig& declare_static_shape(IntArrayRef shape, IntArrayRef squash_dims);

  // It would be better if this was && qualified, but this would be at the cost
  // of a lot of boilerplate above
  TensorIterator build() {
    TensorIterator iter;
    iter.build(*this);
    return iter;
  }

private:
  SmallVector<c10::MaybeOwned<Tensor>, 4> tensors_;
  int num_outputs_ = 0;
  int num_inputs_ = 0;

  c10::optional<DimVector> static_shape_ = c10::nullopt;
  c10::optional<std::pair<ScalarType, Device>> static_dtype_and_device_ = c10::nullopt;
  bool check_mem_overlap_ = true;
  bool allow_cpu_scalars_ = false;
  bool is_reduction_ = false;
  bool resize_outputs_ = true;
  bool check_all_same_dtype_ = true;
  bool check_all_same_device_ = true;
  bool enforce_safe_casting_to_output_ = false;
  bool enforce_linear_iteration_ = false;
  bool promote_inputs_to_common_dtype_ = false;
  bool promote_integer_inputs_to_float_ = false;
  bool cast_common_dtype_to_outputs_ = false;
};



/// A container-like struct that acts as if it contains splits of a
/// TensorIterator that can use 32-bit indexing. Taken together the splits cover
/// the original TensorIterator.
struct TORCH_API SplitUntil32Bit {
  struct TORCH_API iterator {
    iterator() {};
    iterator(const TensorIteratorBase& iter);
    iterator(iterator&&) = default;

    // Guaranteed to be a TensorIterator proper!
    TensorIterator& operator*() const;
    iterator& operator++();
    bool operator==(const iterator& other) const {
      // two iterators are equal if they are the same object or they're both empty
      return this == &other || (vec.empty() && other.vec.empty());
    }
    // needed for C++11 range-based for loop
    bool operator!=(const iterator& other) const { return !(*this == other); }

    /// stack of TensorIterators to be split
    std::vector<std::unique_ptr<TensorIterator>> vec;
  };

  SplitUntil32Bit(const TensorIteratorBase& iter) : iter(iter) {}

  iterator begin() const;
  iterator end() const;

private:
  const TensorIteratorBase& iter;
};

}  // namespace at<|MERGE_RESOLUTION|>--- conflicted
+++ resolved
@@ -350,11 +350,8 @@
   TORCH_DISALLOW_TEMPORARIES(build_borrowing_binary_op)
   void build_unary_float_op(const Tensor& out, const Tensor& a);
   void build_unary_op(const Tensor& out, const Tensor& a);
-<<<<<<< HEAD
+  void build_unary_force_boolean_op(const Tensor& out, const Tensor& a);
   void build_comparison_op(const Tensor& out, const Tensor& a, const Tensor& b);
-=======
-  void build_unary_force_boolean_op(const Tensor& out, const Tensor& a);
->>>>>>> 0af4b097
 
 #undef TORCH_DISALLOW_TEMPORARIES
 protected:
