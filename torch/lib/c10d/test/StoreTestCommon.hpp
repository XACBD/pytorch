--- conflicted
+++ resolved
@@ -19,19 +19,11 @@
 inline std::vector<uint8_t> compareSet(
     Store& store,
     const std::string& key,
-<<<<<<< HEAD
-    const std::string& currentValue,
-    const std::string& newValue) {
-  std::vector<uint8_t> currentData(currentValue.begin(), currentValue.end());
-  std::vector<uint8_t> newData(newValue.begin(), newValue.end());
-  return store.compareSet(key, currentData, newData);
-=======
     const std::string& expectedValue,
     const std::string& desiredValue) {
   std::vector<uint8_t> expectedData(expectedValue.begin(), expectedValue.end());
   std::vector<uint8_t> desiredData(desiredValue.begin(), desiredValue.end());
   return store.compareSet(key, expectedData, desiredData);
->>>>>>> 078fadaa
 }
 
 inline void check(
