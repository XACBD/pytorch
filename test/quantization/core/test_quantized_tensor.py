--- conflicted
+++ resolved
@@ -181,55 +181,6 @@
                              "quantization_scheme=torch.per_tensor_affine, " +
                              "scale=1.0, zero_point=2)")
 
-    # CDH remove
-    def test_cuda_quantized_tensor(self):
-        assert(torch.cuda.is_available())
-        xf = torch.randn(2, 2).to('cuda')
-
-        # working (CUDA backend listed in native_functions.yaml))
-        x = torch.quantize_per_tensor(xf, scale=2.0, zero_point=0, dtype=torch.quint8)  # works
-        assert('cuda' in str(x.device))
-        print(x.qscheme())  # works
-        print(x.q_scale())  # works
-        print(x.q_zero_point())  # workss
-        print(x.dequantize().to('cpu'))  # works
-
-        x = torch._empty_affine_quantized([10, 2], scale=1, zero_point=0,
-                                          dtype=torch.qint8, device='cuda')  # works
-        assert('cuda' in str(x.device))
-        print(x.qscheme())  # works
-        print(x.q_scale())  # works
-        print(x.q_zero_point())  # works
-        print(x.dequantize().to('cpu'))  # works
-
-        # checking qparams version
-        x = torch.quantize_per_channel(xf, scales=torch.Tensor([2.0, 3.0]).to(
-            'cuda'), zero_points=torch.Tensor([0, 0]).to('cuda'), axis=0, dtype=torch.qint8)  # working
-        assert('cuda' in str(x.device))
-        print(x.q_per_channel_axis())  # works
-        print(x.qscheme())  # works
-        print(x.q_per_channel_scales())  # works
-        print(x.q_per_channel_zero_points())  # works
-        print(x.dequantize().to('cpu'))  # works
-
-        # checking double, int version
-        x = torch.quantize_per_channel(xf, scales=torch.Tensor([2.0, 3.0]).to(torch.float64).to(
-            'cuda'), zero_points=torch.Tensor([0, 0]).to('cuda'), axis=0, dtype=torch.qint8)  # working
-        assert('cuda' in str(x.device))
-        print(x.q_per_channel_axis())  # works
-        print(x.qscheme())  # works
-        print(x.q_per_channel_scales())  # works
-        print(x.q_per_channel_zero_points())  # works
-        print(x.dequantize().to('cpu'))  # works
-
-        # not working (quantize_tensor_per_channel_float_qparams only supports CPU device type.)
-        # xf1 = torch.randn(2, 2).to('cuda')
-        # x,x1 = torch.quantize_per_tensor(tensors=(xf,xf1), scales=torch.Tensor([2.0, 3.0]).to('cuda'), zero_points=torch.Tensor([0,0]).to('cuda'), dtype = torch.qint8)
-        # assert('cuda' in str(x.device))
-        # assert('cuda' in str(x1.device))
-
-        # not working (no CUDA backend listed in native_functions.yaml)
-
     def test_qtensor_sub_byte(self):
         num_elements = 10
         scale = 1.0
@@ -386,51 +337,6 @@
             self.assertTrue(np.allclose(r.numpy(), rqr.numpy(), atol=2 / scale))
 
     @unittest.skipIf(not TEST_CUDA, "No gpu is not available.")
-<<<<<<< HEAD
-    def test_qtensors_device(self):
-        dtypes = [torch.quint8, torch.qint8, torch.quint4x2]
-        scale_types = [torch.double, torch.float]
-        axis = 1
-        device = torch.device('cuda')
-        for dtype in dtypes:
-            for scale_type in scale_types:
-                print(dtype, scale_type)
-                r = torch.rand(2, 2, dtype=torch.float) * 10
-                r[0, 0] = 2.5
-                scales = torch.rand(2, dtype=scale_type).abs()
-                zero_points = (torch.rand(2) * 10).round()
-                dqr = torch.quantize_per_channel(r, scales, zero_points, axis, dtype)
-                dqr.to(device)
-                dqr_cuda = torch.quantize_per_channel(r.to(device), scales.to(
-                    device), zero_points.to(device), axis, dtype)
-                dqr_cuda = dqr_cuda.to('cpu')
-                # self.assertEqual(device,dqr.device)
-                # self.assertEqual(dqr_cuda.device,'cpu')
-
-    @unittest.skipIf(not TEST_CUDA, "No gpu is not available.")
-    def test_compare_quantize_per_channel_device_numerics(self):
-        dtypes = [torch.quint8, torch.qint8, torch.quint4x2]
-        scale_types = [torch.double, torch.float]
-        axis = 1
-        device = torch.device('cuda')
-        for i in range(20):
-            for dtype in dtypes:
-                for scale_type in scale_types:
-                    print(dtype, scale_type)
-                    r = torch.rand(2, 2, dtype=torch.float) * 10
-                    r[0, 0] = 2.5
-                    print(r)
-                    scales = torch.rand(2, dtype=scale_type).abs()
-                    zero_points = (torch.rand(2) * 10).round()
-                    dqr = torch.quantize_per_channel(r, scales, zero_points, axis, dtype).dequantize()
-                    dqr_cuda = torch.quantize_per_channel(r.to(device), scales.to(
-                        device), zero_points.to(device), axis, dtype).dequantize().to('cpu')
-
-                    print(dqr - dqr_cuda)
-                    # self.assertEqual(dqr, dqr_cuda)
-
-    # todo CDH
-=======
     def test_qtensor_to_device(self):
         dtype_and_zero_types = [
             (torch.quint8, torch.float),
@@ -447,13 +353,14 @@
             scales = torch.rand(2).abs()
             zero_points = (torch.rand(2) * 10).round().to(zero_type)
 
-            # dqr = torch.quantize_per_channel(r, scales, zero_points, axis, dtype)
-            # dqr = dqr.to(device)
-            # dqr_cuda = torch.quantize_per_channel(r.to(device), scales.to(
-            #     device), zero_points.to(device), axis, dtype)
-            # dqr_cuda = dqr_cuda.to('cpu')
-            # self.assertEqual('cuda', dqr.device.type)
-            # self.assertEqual('cpu', dqr_cuda.device.type)
+
+            dqr = torch.quantize_per_channel(r, scales, zero_points, axis, dtype)
+            dqr = dqr.to(device)
+            dqr_cuda = torch.quantize_per_channel(r.to(device), scales.to(
+                device), zero_points.to(device), axis, dtype)
+            dqr_cuda = dqr_cuda.to('cpu')
+            self.assertEqual('cuda', dqr.device.type)
+            self.assertEqual('cpu', dqr_cuda.device.type)
 
             if zero_type == torch.long:  # per_tensor doesn't have float support for zero_point
                 scale = scales.max().item()
@@ -483,17 +390,17 @@
                 r[0, 0] = 2.5
                 scales = torch.rand(2).abs()
                 zero_points = (torch.rand(2) * 10).round().to(zero_type)
-
-                # qr = torch.quantize_per_channel(r, scales, zero_points, axis, dtype)
-                # dqr = qr.dequantize()
-                # qr_cuda = torch.quantize_per_channel(r.to(device), scales.to(
-                #     device), zero_points.to(device), axis, dtype)
-                # dqr_cuda = qr_cuda.dequantize()
-                # self.assertEqual(qr, qr_cuda)
-                # self.assertEqual(qr.int_repr(), qr_cuda.int_repr())
-                # self.assertEqual(dqr, dqr_cuda)
-
-                if zero_type == torch.long:  # per_tensor doesn't have support for Float zero_point
+                qr = torch.quantize_per_channel(r, scales, zero_points, axis, dtype)
+                dqr = qr.dequantize()
+                qr_cuda = torch.quantize_per_channel(r.to(device), scales.to(
+                    device), zero_points.to(device), axis, dtype)
+                dqr_cuda = qr_cuda.dequantize()
+                self.assertEqual(qr, qr_cuda)
+                self.assertEqual(qr.int_repr(), qr_cuda.int_repr())
+                self.assertEqual(dqr, dqr_cuda)
+
+
+                if zero_type == torch.long:  # per_tensor doesn't have float support for zero_point
                     scale = scales.max().item()
                     zero_point = zero_points.max().item()
                     qtr = torch.quantize_per_tensor(r, scale, zero_point, dtype)
@@ -504,9 +411,6 @@
                     self.assertEqual(qtr.int_repr(), qtr_cuda.int_repr())
                     self.assertEqual(dqtr, dqtr_cuda)
 
-
-
->>>>>>> 2ec7a98c
     def _test_quantize_per_channel(self, r, scales, zero_points, axis, float_params):
 
         def _quantize_per_channel_ref_nd(data, scales, zero_points, float_params):
@@ -536,7 +440,6 @@
             self.assertTrue(np.allclose(qr.int_repr(), ref_res))
             self.assertTrue(np.allclose(r.numpy(), rqr.numpy(), atol=2 / np.min(scales.numpy())))
 
-    # todo CDH
     def test_qtensor_quantize_per_channel(self):
         r = torch.rand(3, 2, dtype=torch.float) * 4 - 2
         scales = torch.tensor([0.2, 0.03], dtype=torch.double)
@@ -575,7 +478,6 @@
         zero_points = torch.tensor([5, 10, 7], dtype=torch.long)
         self._test_quantize_per_channel(r, scales, zero_points, 0, False)
 
-    # todo CDH
     def test_quantize_per_channel_float_qparams(self):
         r = torch.rand(3, 2, dtype=torch.float) * 4
         scales = torch.tensor([0.2, 0.03], dtype=torch.float)
@@ -707,26 +609,27 @@
                 qx.permute([1, 0])
 
     def test_qtensor_per_channel_permute(self):
-        r = torch.rand(20, 10, 2, 2, dtype=torch.float) * 4 - 2
-        dtype = torch.qint8
-        scales = torch.rand(10) * 0.02 + 0.01
-        zero_points = torch.round(torch.rand(10) * 2 - 1).to(torch.long)
-        qr = torch.quantize_per_channel(r, scales, zero_points, 1, dtype)
-
-        # we can't reorder the axis
-        with self.assertRaises(RuntimeError):
-            qr.transpose(0, 1)
-
-        # but we can change memory format
-        qlast = qr.contiguous(memory_format=torch.channels_last)
-        self.assertEqual(qr.stride(), list(reversed(sorted(qr.stride()))))
-        self.assertNotEqual(qlast.stride(), list(reversed(sorted(qlast.stride()))))
-        self.assertEqual(qr.int_repr(), qlast.int_repr())
-        # TODO(#38095): Replace assertEqualIgnoreType. See issue #38095
-        self.assertEqualIgnoreType(scales, qlast.q_per_channel_scales())
-        self.assertEqual(zero_points, qlast.q_per_channel_zero_points())
-        self.assertEqual(1, qlast.q_per_channel_axis())
-        self.assertEqual(qlast.dequantize(), qr.dequantize())
+        for device in get_supported_device_types():
+            r = torch.rand(20, 10, 2, 2, dtype=torch.float).to(device) * 4 - 2
+            dtype = torch.qint8
+            scales = torch.rand(10).to(device) * 0.02 + 0.01
+            zero_points = torch.round(torch.rand(10) * 2 - 1).to(torch.long).to(device)
+            qr = torch.quantize_per_channel(r, scales, zero_points, 1, dtype)
+
+            # we can't reorder the axis
+            with self.assertRaises(RuntimeError):
+                qr.transpose(0, 1)
+
+            # but we can change memory format
+            qlast = qr.contiguous(memory_format=torch.channels_last)
+            self.assertEqual(qr.stride(), list(reversed(sorted(qr.stride()))))
+            self.assertNotEqual(qlast.stride(), list(reversed(sorted(qlast.stride()))))
+            self.assertEqual(qr.int_repr(), qlast.int_repr())
+            # TODO(#38095): Replace assertEqualIgnoreType. See issue #38095
+            self.assertEqualIgnoreType(scales, qlast.q_per_channel_scales())
+            self.assertEqual(zero_points, qlast.q_per_channel_zero_points())
+            self.assertEqual(1, qlast.q_per_channel_axis())
+            self.assertEqual(qlast.dequantize(), qr.dequantize())
 
     def test_qtensor_load_save(self):
         scale = 0.2
@@ -900,8 +803,8 @@
             b.contiguous().view(1, 4, 2, 3)
 
     def test_qtensor_resize(self):
-        scale, zero_point, dtype = 1.0, 2, torch.uint8
         for device in get_supported_device_types():
+            scale, zero_point, dtype = 1.0, 2, torch.uint8
             sizes1 = [1, 2, 3, 4]
             sizes2 = [1 * 2, 3 * 4]
             sizes3 = [1, 2 * 3, 4]
@@ -982,16 +885,16 @@
 
     def test_qtensor_unsqueeze(self):
         for device in get_supported_device_types():
-            x = torch.randn((1, 3, 4))
-            qx = torch.quantize_per_tensor(x.to(device), scale=1.0, zero_point=0, dtype=torch.quint8)
+            x = torch.randn((1, 3, 4)).to(device)
+            qx = torch.quantize_per_tensor(x, scale=1.0, zero_point=0, dtype=torch.quint8)
             qy = qx.unsqueeze(2)
             self.assertEqual(qy.size(), (1, 3, 1, 4))
             qy = qy.squeeze(2)
             self.assertEqual(qy.size(), qx.size())
 
             # Per channel qtensor
-            scales = torch.tensor([1.0])
-            zero_points = torch.tensor([0])
+            scales = torch.tensor([1.0]).to(device)
+            zero_points = torch.tensor([0]).to(device)
             qx = torch.quantize_per_channel(x, scales=scales, zero_points=zero_points, dtype=torch.quint8, axis=0)
             qy = qx.unsqueeze(0)
             self.assertEqual(qy.size(), (1, 1, 3, 4))
@@ -1004,9 +907,9 @@
                 qz = qy.squeeze(1)
 
             # squeeze without dim specified
-            x = torch.randn((3, 1, 2, 1, 4))
-            scales = torch.tensor([1.0, 1.0])
-            zero_points = torch.tensor([0, 0])
+            x = torch.randn((3, 1, 2, 1, 4)).to(device)
+            scales = torch.tensor([1.0, 1.0]).to(device)
+            zero_points = torch.tensor([0, 0]).to(device)
             qx = torch.quantize_per_channel(x, scales=scales, zero_points=zero_points, dtype=torch.quint8, axis=2)
             qz = qx.squeeze()
             self.assertEqual(qz.size(), (3, 2, 4))
